--- conflicted
+++ resolved
@@ -556,15 +556,6 @@
       };
       updateViewportFlags();
       const handleResize = () => {
-<<<<<<< HEAD
-        updateViewportFlags();
-        if (reactionMenuFor) void positionReactionMenu();
-=======
-        if (reactionMenuFor) {
-          void positionReactionMenu();
-          if (showReactionPicker) void positionReactionPicker();
-        }
->>>>>>> cbb88d71
       };
       const handleGlobalPointerDown = (event: PointerEvent) => {
         if (!reactionMenuFor) return;
@@ -1245,7 +1236,7 @@
     align-items: flex-end;
     align-self: flex-end;
   }
-
+  
   .message-payload {
     position: relative;
     display: inline-flex;
@@ -2685,32 +2676,6 @@
                 {/if}
               </div>
 
-<<<<<<< HEAD
-=======
-                {#if !isSystem && (reactions.length || currentUserId)}
-                  <div
-                    class="reaction-row"
-                    style={`margin-top: ${hasReactions ? (continued ? 0.15 : 0.4) : 0}rem;`}
-                  >
-                    <div class="reaction-list">
-                      {#each reactions as reaction (reaction.key)}
-                        {@const tooltip = reaction.users.map((uid) => displayNameForUid(uid)).filter((value) => !!value).join(', ')}
-                        <button
-                          type="button"
-                          class={`reaction-chip ${reaction.mine ? 'active' : ''}`}
-                          onclick={() => toggleReaction(m.id, reaction.emoji)}
-                          disabled={!currentUserId}
-                          title={tooltip}
-                          aria-label={tooltip || `Reacted with ${reaction.emoji}`}
-                        >
-                          <span>{reaction.emoji}</span>
-                          <span class="count">{reaction.count}</span>
-                        </button>
-                      {/each}
-                    </div>
-                  </div>
-                {/if}
->>>>>>> cbb88d71
               </div>
             </div>
         </div>
