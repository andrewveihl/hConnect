--- conflicted
+++ resolved
@@ -23,16 +23,6 @@
     type DocumentReference,
     type Unsubscribe
   } from 'firebase/firestore';
-<<<<<<< HEAD
-  import { resolveProfilePhotoURL } from '$lib/utils/profile';
-=======
-  import {
-    appendVoiceDebugEvent,
-    formatVoiceDebugContext,
-    removeVoiceDebugSection,
-    setVoiceDebugSection
-  } from '$lib/utils/voiceDebugContext';
->>>>>>> 3c10e0b1
 
   const CALL_DOC_ID = 'live';
   const CALL_DOC_SDP_RESET_THRESHOLD = 800_000;
@@ -3692,13 +3682,6 @@
       participantDocRef = doc(participantsCollectionRef, current.uid);
       lastPresenceSignature = null;
 
-<<<<<<< HEAD
-      subscribeToMyProfile(database, current.uid);
-
-
-
-=======
->>>>>>> 3c10e0b1
       let existing = await getDoc(docRef);
       let existingData = existing.exists() ? (existing.data() as any) : null;
       if (existingData) {
