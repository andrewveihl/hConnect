<script lang="ts">
  import { onDestroy } from 'svelte';
  import { browser } from '$app/environment';
  import { getDb } from '$lib/firebase';
  import { voiceSession } from '$lib/stores/voice';
  import type { VoiceSession } from '$lib/stores/voice';
  import { collection, doc, onSnapshot, type Unsubscribe } from 'firebase/firestore';
<<<<<<< HEAD
  import { resolveProfilePhotoURL } from '$lib/utils/profile';
=======
  import {
    appendVoiceDebugEvent,
    copyVoiceDebugAggregate,
    removeVoiceDebugSection,
    setVoiceDebugSection
  } from '$lib/utils/voiceDebugContext';
>>>>>>> 3c10e0b1

  export let serverId: string | null = null;
  export let session: VoiceSession | null = null;

  const CALL_DOC_ID = 'live';

  type VoiceParticipant = {
    uid: string;
    displayName?: string;
    photoURL?: string | null;
    hasAudio?: boolean;
    hasVideo?: boolean;
    status?: 'active' | 'left';
  };

  let participants: VoiceParticipant[] = [];
  let unsub: Unsubscribe | null = null;
  let copyStatus = '';
  let copyTimeout: ReturnType<typeof setTimeout> | null = null;

  $: {
    unsub?.();
    participants = [];
    if (!session?.serverId || !session?.channelId) {
      unsub = null;
    } else {
      const db = getDb();
      const callDoc = doc(db, 'servers', session.serverId, 'channels', session.channelId, 'calls', CALL_DOC_ID);
      const ref = collection(callDoc, 'participants');
      unsub = onSnapshot(ref, (snap) => {
        const list: VoiceParticipant[] = snap.docs
          .map((d) => {
            const data = d.data() as any;
            return {
              uid: data.uid ?? d.id,
              displayName: data.displayName ?? 'Member',
              photoURL: resolveProfilePhotoURL(data),
              hasAudio: data.hasAudio ?? true,
              hasVideo: data.hasVideo ?? false,
              status: (data.status ?? 'active') as 'active' | 'left'
            };
          })
          .filter((p) => p.status !== 'left');
        participants = list;
        if (browser) {
          appendVoiceDebugEvent('mini-panel', 'participants snapshot', {
            serverId: session?.serverId ?? null,
            channelId: session?.channelId ?? null,
            count: list.length,
            participants: list.slice(0, 6).map((p) => ({
              uid: p.uid,
              hasAudio: p.hasAudio ?? true,
              hasVideo: p.hasVideo ?? false
            }))
          });
        }
      });
    }
  }

  onDestroy(() => {
    unsub?.();
    unsub = null;
    if (copyTimeout) {
      clearTimeout(copyTimeout);
      copyTimeout = null;
    }
    removeVoiceDebugSection('miniPanel.snapshot');
  });

  function leaveCall() {
    voiceSession.leave();
  }

  function openVoice() {
    voiceSession.setVisible(true);
  }

  async function copyDebug() {
    appendVoiceDebugEvent('mini-panel', 'copy debug requested', {
      serverId: session?.serverId ?? null,
      channelId: session?.channelId ?? null,
      participantCount: participants.length
    });
    const success = await copyVoiceDebugAggregate({ includeLogs: 50, includeEvents: 80 });
    copyStatus = success ? 'Debug info copied.' : 'Debug info logged to console.';
    if (copyTimeout) {
      clearTimeout(copyTimeout);
    }
    copyTimeout = setTimeout(() => {
      copyStatus = '';
    }, 4000);
  }

  function initials(name?: string) {
    if (!name) return '?';
    return name.trim().charAt(0).toUpperCase() || '?';
  }

  $: namesLine = participants.slice(0, 3).map((p) => p.displayName || 'Member').join(', ');
  $: serverLabel = session?.serverName ?? session?.serverId ?? 'Server';
  $: connectedElsewhere = !!session && !!serverId && session.serverId !== serverId;
  $: if (browser) {
    setVoiceDebugSection('miniPanel.snapshot', {
      serverId: session?.serverId ?? null,
      channelId: session?.channelId ?? null,
      channelName: session?.channelName ?? null,
      participantCount: participants.length,
      connectedElsewhere,
      participants: participants.slice(0, 8).map((p) => ({
        uid: p.uid,
        hasAudio: p.hasAudio ?? true,
        hasVideo: p.hasVideo ?? false
      }))
    });
  }
</script>

{#if session}
  <div class="voice-mini panel-muted border border-subtle rounded-2xl px-3 py-3 sm:px-4 sm:py-3">
    <div class="voice-mini__header">
      <div class="voice-mini__avatar">
        <i class="bx bx-headphone text-lg"></i>
      </div>
      <div class="min-w-0 flex-1">
        <div class="voice-mini__title">
          <span class="truncate text-sm font-semibold text-primary sm:text-base">#{session.channelName}</span>
          <span class="voice-mini__separator">/</span>
          <span class="text-[11px] uppercase tracking-wide text-soft sm:text-xs">{serverLabel}</span>
          {#if connectedElsewhere}
            <span class="voice-mini__tag voice-mini__tag--remote">Other server</span>
          {/if}
        </div>
        {#if namesLine}
          <div class="voice-mini__subtitle">{namesLine}</div>
        {/if}
      </div>
      <div class="voice-mini__actions">
        <button class="voice-mini__button" type="button" title="Open call" aria-label="Open call" on:click={openVoice}>
          <i class="bx bx-window-open text-lg"></i>
        </button>
        <button class="voice-mini__button voice-mini__button--danger" type="button" title="Leave call" aria-label="Leave call" on:click={leaveCall}>
          <i class="bx bx-phone-off text-lg"></i>
        </button>
      </div>
    </div>

    {#if participants.length}
      <div class="voice-mini__avatars">
        {#each participants.slice(0, 6) as p (p.uid)}
          <div class="voice-mini__avatar-chip">
            {#if p.photoURL}
              <img src={p.photoURL} alt={p.displayName} class="h-full w-full object-cover" loading="lazy" />
            {:else}
              <div class="grid h-full w-full place-items-center text-[11px] font-semibold text-primary">
                {initials(p.displayName)}
              </div>
            {/if}
            {#if p.hasAudio === false}
              <i class="bx bx-microphone-off voice-mini__badge voice-mini__badge--audio"></i>
            {/if}
            {#if p.hasVideo === false}
              <i class="bx bx-video-off voice-mini__badge voice-mini__badge--video"></i>
            {/if}
          </div>
        {/each}
        {#if participants.length > 6}
          <div class="voice-mini__more">+{participants.length - 6}</div>
        {/if}
      </div>
    {/if}

    <div class="voice-mini__footer">
      <div class="voice-mini__status">
        <span class="inline-flex items-center gap-1 rounded-full bg-white/10 px-2 py-1 text-[11px] font-medium uppercase tracking-wide text-soft">
          <span class="relative flex h-2 w-2">
            <span class={`absolute inline-flex h-full w-full rounded-full opacity-75 ${participants.length ? 'bg-emerald-400 animate-ping' : 'bg-white/25'}`}></span>
            <span class={`relative inline-flex h-2 w-2 rounded-full ${participants.length ? 'bg-emerald-400' : 'bg-white/40'}`}></span>
          </span>
          {participants.length} connected
        </span>
        <button class="voice-mini__pill" type="button" on:click={openVoice}>
          Manage
        </button>
        <button class="voice-mini__pill" type="button" on:click={copyDebug} aria-label="Copy voice debug info">
          Copy debug
        </button>
        {#if copyStatus}
          <span class="voice-mini__feedback">{copyStatus}</span>
        {/if}
      </div>
    </div>
  </div>
{/if}

<style>
  .voice-mini {
    display: flex;
    flex-direction: column;
    gap: 0.75rem;
    width: 100%;
    overflow: hidden;
  }

  .voice-mini__header {
    display: flex;
    align-items: center;
    gap: 0.75rem;
  }

  .voice-mini__avatar {
    display: grid;
    place-items: center;
    width: 2.5rem;
    height: 2.5rem;
    border-radius: var(--radius-lg);
    background: rgba(255, 255, 255, 0.08);
    color: var(--color-text-primary);
  }

  .voice-mini__title {
    display: flex;
    align-items: center;
    gap: 0.4rem;
    flex-wrap: wrap;
  }

  .voice-mini__separator {
    color: var(--text-50);
  }

  .voice-mini__tag {
    display: inline-flex;
    align-items: center;
    gap: 0.25rem;
    padding: 0.1rem 0.5rem;
    border-radius: 999px;
    font-size: 0.65rem;
    letter-spacing: 0.08em;
    text-transform: uppercase;
    background: rgba(255, 255, 255, 0.08);
    color: var(--text-60);
  }

  .voice-mini__tag--remote {
    background: rgba(255, 255, 255, 0.12);
    color: var(--text-70);
  }

  .voice-mini__subtitle {
    font-size: 0.75rem;
    color: var(--text-55);
    margin-top: 0.15rem;
  }

  .voice-mini__actions {
    display: flex;
    gap: 0.5rem;
  }

  .voice-mini__button {
    display: grid;
    place-items: center;
    width: 2.25rem;
    height: 2.25rem;
    border-radius: 999px;
    background: rgba(255, 255, 255, 0.08);
    color: var(--text-70);
    transition: background 150ms ease, color 150ms ease;
  }

  .voice-mini__button:hover {
    background: rgba(255, 255, 255, 0.14);
  }

  .voice-mini__button--danger {
    background: color-mix(in srgb, var(--color-danger) 18%, transparent);
    color: color-mix(in srgb, var(--color-danger) 80%, white);
  }

  .voice-mini__button--danger:hover {
    background: color-mix(in srgb, var(--color-danger) 28%, transparent);
  }

  .voice-mini__avatars {
    display: flex;
    align-items: center;
    gap: 0.5rem;
    flex-wrap: wrap;
  }

  .voice-mini__avatar-chip {
    position: relative;
    width: 2.25rem;
    height: 2.25rem;
    border-radius: 999px;
    overflow: hidden;
    border: 1px solid rgba(255, 255, 255, 0.12);
    background: rgba(255, 255, 255, 0.08);
  }

  .voice-mini__badge {
    position: absolute;
    font-size: 0.75rem;
    text-shadow: 0 1px 3px rgba(0, 0, 0, 0.35);
  }

  .voice-mini__badge--audio {
    right: -2px;
    bottom: -2px;
    color: color-mix(in srgb, var(--color-danger) 80%, white);
  }

  .voice-mini__badge--video {
    left: -2px;
    top: -2px;
    color: rgba(255, 255, 255, 0.85);
  }

  .voice-mini__more {
    height: 2.25rem;
    display: grid;
    place-items: center;
    padding: 0 0.75rem;
    border-radius: 999px;
    background: rgba(255, 255, 255, 0.08);
    color: var(--text-70);
    font-size: 0.75rem;
  }

  .voice-mini__footer {
    display: flex;
    justify-content: space-between;
    align-items: center;
    gap: 0.5rem;
    flex-wrap: wrap;
  }

  .voice-mini__status {
    display: flex;
    align-items: center;
    gap: 0.5rem;
    flex-wrap: wrap;
  }

  .voice-mini__pill {
    border: 1px solid rgba(255, 255, 255, 0.1);
    border-radius: 999px;
    padding: 0.4rem 0.9rem;
    font-size: 0.7rem;
    text-transform: uppercase;
    letter-spacing: 0.06em;
    color: var(--text-60);
    background: transparent;
    transition: background 150ms ease, color 150ms ease;
  }

  .voice-mini__pill:hover {
    background: rgba(255, 255, 255, 0.08);
    color: var(--text-80);
  }

  .voice-mini__feedback {
    font-size: 0.65rem;
    text-transform: uppercase;
    letter-spacing: 0.08em;
    color: var(--text-60);
    margin-left: 0.35rem;
  }
</style>












<|MERGE_RESOLUTION|>--- conflicted
+++ resolved
@@ -5,16 +5,6 @@
   import { voiceSession } from '$lib/stores/voice';
   import type { VoiceSession } from '$lib/stores/voice';
   import { collection, doc, onSnapshot, type Unsubscribe } from 'firebase/firestore';
-<<<<<<< HEAD
-  import { resolveProfilePhotoURL } from '$lib/utils/profile';
-=======
-  import {
-    appendVoiceDebugEvent,
-    copyVoiceDebugAggregate,
-    removeVoiceDebugSection,
-    setVoiceDebugSection
-  } from '$lib/utils/voiceDebugContext';
->>>>>>> 3c10e0b1
 
   export let serverId: string | null = null;
   export let session: VoiceSession | null = null;
